#! /usr/bin/env python3

"""trian_segmenter.py
train basic yolov8 model for image segmentation
"""

from ultralytics import YOLO
import torch

<<<<<<< HEAD
data_file = '/home/wardlewo/Reggie/corals/cgras_settler_counter/segmenter/cgras_Pdae_20230421.yaml'
=======
data_file = '/home/terryj/cgras_settler_counter/segmenter/cgras_hpc.yaml'
weights = '/home/terryj/runs/train13/weights/last.pt'
data_file = '/home/terryj/cgras_settler_counter/segmenter/cgras_hpc.yaml'
>>>>>>> dfc3f0f9
#data_file = sys.argv[1]

# load model
device = torch.device('cuda') if torch.cuda.is_available() else torch.device('cpu')
<<<<<<< HEAD
model = YOLO('yolov8x-seg.pt').to(device)
             #/home/java/Java/ultralytics/runs/segment/train9/weights/cgras_yolov8n-seg_640p_20231209.pt').to(device)
=======
model = YOLO(weights).to(device)
model = YOLO('yolov8x-seg.pt').to(device)
>>>>>>> dfc3f0f9

# train model
# for base training only want, 0: 'recruit_live_white', 1: 'recruit_cluster_live_white', 
# 6: 'recruit_dead', 7: 'recruit_cluster_dead', 9: 'pest_tubeworm'. 10: 'unknown'

#model.train(data=data_file, epochs=200, batch=10)

# classes arg is lightweight and simply ignore classes that are not included in the classes list, 
# during train, val and predict, it has no effect on model architecture.
<<<<<<< HEAD
model.train(data=data_file, epochs=1, batch=-1,  classes=[2,3,4,5,6,7], save_period=5) #test run
#model.train(data=data_file, epochs=100, batch=-1, classes=[0,1,6,7,9,10], imgsz=1280, nbs=12)
=======
model.train(data=data_file, epochs=500, batch=13, 
            project='runs', save_period=5,
            imgsz=480,
            cache=True,
            workers = 8)
model.train(data=data_file, epochs=500, batch=-1, 
            project='runs', save_period=5,
            imgsz=120,
            cache=True,
            workers = 3) #resumme=true
#model.train(data=data_file, epochs=500, batch=1,  classes=[0,1,2,3,6,7,8,9]) #test run
>>>>>>> dfc3f0f9

# print('Model Inference:')
# image_file = '/home/java/Java/data/cgras_20230421/train/images/00_20230116_MIS1_RC_Aspat_T04_08.jpg'
# results = model.predict(source=image_file)
# print(results)

# # for interactive debugger in terminal:
# import code
# code.interact(local=dict(globals(), **locals()))<|MERGE_RESOLUTION|>--- conflicted
+++ resolved
@@ -7,24 +7,18 @@
 from ultralytics import YOLO
 import torch
 
-<<<<<<< HEAD
-data_file = '/home/wardlewo/Reggie/corals/cgras_settler_counter/segmenter/cgras_Pdae_20230421.yaml'
-=======
 data_file = '/home/terryj/cgras_settler_counter/segmenter/cgras_hpc.yaml'
 weights = '/home/terryj/runs/train13/weights/last.pt'
 data_file = '/home/terryj/cgras_settler_counter/segmenter/cgras_hpc.yaml'
->>>>>>> dfc3f0f9
+data_file = '/home/wardlewo/Reggie/corals/cgras_settler_counter/segmenter/cgras_Pdae_20230421.yaml'
 #data_file = sys.argv[1]
 
 # load model
 device = torch.device('cuda') if torch.cuda.is_available() else torch.device('cpu')
-<<<<<<< HEAD
+model = YOLO(weights).to(device)
+model = YOLO('yolov8x-seg.pt').to(device)
 model = YOLO('yolov8x-seg.pt').to(device)
              #/home/java/Java/ultralytics/runs/segment/train9/weights/cgras_yolov8n-seg_640p_20231209.pt').to(device)
-=======
-model = YOLO(weights).to(device)
-model = YOLO('yolov8x-seg.pt').to(device)
->>>>>>> dfc3f0f9
 
 # train model
 # for base training only want, 0: 'recruit_live_white', 1: 'recruit_cluster_live_white', 
@@ -34,22 +28,8 @@
 
 # classes arg is lightweight and simply ignore classes that are not included in the classes list, 
 # during train, val and predict, it has no effect on model architecture.
-<<<<<<< HEAD
 model.train(data=data_file, epochs=1, batch=-1,  classes=[2,3,4,5,6,7], save_period=5) #test run
 #model.train(data=data_file, epochs=100, batch=-1, classes=[0,1,6,7,9,10], imgsz=1280, nbs=12)
-=======
-model.train(data=data_file, epochs=500, batch=13, 
-            project='runs', save_period=5,
-            imgsz=480,
-            cache=True,
-            workers = 8)
-model.train(data=data_file, epochs=500, batch=-1, 
-            project='runs', save_period=5,
-            imgsz=120,
-            cache=True,
-            workers = 3) #resumme=true
-#model.train(data=data_file, epochs=500, batch=1,  classes=[0,1,2,3,6,7,8,9]) #test run
->>>>>>> dfc3f0f9
 
 # print('Model Inference:')
 # image_file = '/home/java/Java/data/cgras_20230421/train/images/00_20230116_MIS1_RC_Aspat_T04_08.jpg'
