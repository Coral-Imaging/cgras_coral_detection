import os
import yaml
import shutil
import random
import numpy as np
import matplotlib.pyplot as plt
from tqdm import tqdm
from pathlib import Path
import concurrent.futures
import threading
from concurrent.futures import ThreadPoolExecutor

class DatasetBalancer:
    """
    A class to balance datasets by ensuring equal numbers of empty (negative) and 
    non-empty (positive) label files within each dataset.
    
    This follows the same pattern as other CGRAS data processing tools and operates
    on YAML configuration files.
    """
    
    def __init__(self, yaml_path, output_path=None, max_workers=None):
        """
        Initialize the Dataset Balancer with paths.
        
        Args:
            yaml_path (str): Path to the YOLO data YAML file
            output_path (str, optional): Path where balanced data should be saved
            max_workers (int, optional): Maximum number of worker threads to use
        """
        self.yaml_path = Path(yaml_path)
        self.output_path = Path(output_path) if output_path else self.yaml_path.parent / "balanced_data"
        self.yaml_data = None
        self.max_workers = max_workers if max_workers else min(32, os.cpu_count() + 4)
        self.dataset_stats = {}
        self.new_yaml_path = None
        
        # Load YAML data
        self._load_yaml()
    
    def _load_yaml(self):
        """Load the YAML configuration file"""
        if not self.yaml_path.exists():
            raise FileNotFoundError(f"YAML file not found at {self.yaml_path}")
            
        with open(self.yaml_path, 'r') as f:
            self.yaml_data = yaml.safe_load(f)
                
        # Validate YAML has required fields
        if 'names' not in self.yaml_data:
            raise ValueError("Missing 'names' field in YAML file")
                
        # Determine base directory (where the YAML file is located)
        self.base_dir = self.yaml_path.parent
            
        # Find data paths from all potential sources
        self.data_paths = []
        self.dataset_paths = {}  # Store paths by dataset type (train/val/test)
        
        # Check all possible dataset path fields: 'data', 'train', 'val', 'test'
        for key in ['data', 'train', 'val', 'test']:
            if key in self.yaml_data:
                paths = []
                
                # List of paths
                if isinstance(self.yaml_data[key], list):
                    paths.extend(self.yaml_data[key])
                # Single string path
                elif isinstance(self.yaml_data[key], str):
                    paths.append(self.yaml_data[key])
                # Dictionary with paths
                elif isinstance(self.yaml_data[key], dict):
                    for dataset_name, dataset_info in self.yaml_data[key].items():
                        if isinstance(dataset_info, dict) and 'images' in dataset_info:
                            paths.append(dataset_info['images'])
                
                self.dataset_paths[key] = paths
                self.data_paths.extend(paths)
                    
        if not self.data_paths:
            raise ValueError("No dataset paths found in YAML file")
                
        print(f"Found {len(self.data_paths)} dataset paths in the YAML file")
    
    def _find_label_path(self, image_path):
        """
        For a given image path, determine the corresponding label path.
        
        Args:
            image_path (Path): Path to an image
            
        Returns:
            Path: Path to the corresponding label file
        """
        # Convert image path to label path
        # Usually by replacing 'images' with 'labels' and changing extension to .txt
        parent_dir = image_path.parent
        
        if 'images' in str(parent_dir):
            label_dir = str(parent_dir).replace('images', 'labels')
            label_path = Path(label_dir) / f"{image_path.stem}.txt"
            return label_path
            
        # If not found, try one level up
        if 'images' in str(parent_dir.parent):
            label_dir = str(parent_dir.parent).replace('images', 'labels')
            label_path = Path(label_dir) / f"{image_path.stem}.txt"
            return label_path
            
        # Default to same directory but with .txt extension
        return image_path.with_suffix('.txt')
    
    def analyze_dataset_balance(self):
        """
        Analyze all datasets to determine the balance between empty and non-empty label files,
        grouped by data split (train/val/test).
        
        Returns:
            dict: Dictionary containing statistics for each split type
        """
        self.dataset_stats = {}
        self.split_stats = {}  # New structure to track stats per split
        dataset_totals = {'non_empty': 0, 'empty': 0, 'total': 0}
        
        # Initialize split stats for each available split type
        for split_type in self.dataset_paths.keys():
            if split_type != 'data':  # Skip the generic 'data' key
                self.split_stats[split_type] = {
                    'non_empty': 0, 
                    'empty': 0, 
                    'total': 0,
                    'datasets': [],
                    'balanced_sample': 0
                }
        
        # Process each dataset path
        for data_path in self.data_paths:
            # Resolve the full path
            full_path = self.base_dir / data_path
            
            # Extract dataset name from path
            dataset_name = self._extract_dataset_name(data_path)
            
            # Skip if dataset_name is already processed (duplicate path in different sections)
            if dataset_name in self.dataset_stats:
                continue
            
            # Determine which split this dataset belongs to
            split_type = None
            for key, paths in self.dataset_paths.items():
                if data_path in paths:
                    split_type = key
                    break
            
            if not split_type:
                split_type = 'data'  # Default if not found
                
            print(f"Analyzing dataset balance in {dataset_name} (split: {split_type})...")
            
            # Get all image files
            image_files = []
            for ext in ['.jpg', '.jpeg', '.png', '.bmp']:
                image_files.extend(list(full_path.glob(f"**/*{ext}")))
                
            if not image_files:
                print(f"No image files found in {full_path}")
                continue
            
            # Initialize stats for this dataset
            self.dataset_stats[dataset_name] = {
                'path': data_path,
                'split_type': split_type,
                'non_empty': 0,
                'empty': 0,
                'total': len(image_files),
                'balanced_sample': 0
            }
            
            # Using ThreadPoolExecutor to analyze labels in parallel
            with tqdm(total=len(image_files), desc=f"Analyzing {dataset_name}", unit="files") as pbar:
                with ThreadPoolExecutor(max_workers=self.max_workers) as executor:
                    # Define a function to check if a label is empty
                    def check_label(img_path):
                        label_path = self._find_label_path(img_path)
                        if label_path.exists():
                            try:
                                return 'non_empty' if os.path.getsize(label_path) > 0 else 'empty'
                            except Exception:
                                return 'error'
                        return 'missing'
                    
                    # Submit all tasks and collect results
                    future_to_path = {executor.submit(check_label, img_path): img_path for img_path in image_files}
                    
                    for future in concurrent.futures.as_completed(future_to_path):
                        result = future.result()
                        if result == 'non_empty':
                            self.dataset_stats[dataset_name]['non_empty'] += 1
                        elif result == 'empty':
                            self.dataset_stats[dataset_name]['empty'] += 1
                        # No need to add anything for 'missing' or 'error'
                        pbar.update(1)
            
            # Calculate the balanced sample size for this dataset
            non_empty = self.dataset_stats[dataset_name]['non_empty']
            empty = self.dataset_stats[dataset_name]['empty']
            self.dataset_stats[dataset_name]['balanced_sample'] = min(non_empty, empty) * 2 if non_empty > 0 and empty > 0 else max(non_empty, empty)
            
            # Update dataset totals
            dataset_totals['non_empty'] += non_empty
            dataset_totals['empty'] += empty
            dataset_totals['total'] += len(image_files)
            
            # Update split stats if this belongs to a specific split
            if split_type in self.split_stats:
                self.split_stats[split_type]['non_empty'] += non_empty
                self.split_stats[split_type]['empty'] += empty
                self.split_stats[split_type]['total'] += len(image_files)
                self.split_stats[split_type]['datasets'].append(dataset_name)
            
            # Print summary for this dataset
            print(f"  - Dataset: {dataset_name} (split: {split_type})")
            print(f"    - Total images: {len(image_files)}")
            print(f"    - Non-empty labels: {non_empty} ({non_empty/len(image_files)*100:.1f}%)")
            print(f"    - Empty labels: {empty} ({empty/len(image_files)*100:.1f}%)")
            print(f"    - Balanced sample size: {self.dataset_stats[dataset_name]['balanced_sample']}")
        
        # Calculate balanced sample size for each split
        for split_type, stats in self.split_stats.items():
            if stats['non_empty'] > 0 and stats['empty'] > 0:
                stats['balanced_sample'] = min(stats['non_empty'], stats['empty']) * 2
            else:
                stats['balanced_sample'] = max(stats['non_empty'], stats['empty'])
        
        # Calculate overall balance
        self.dataset_stats['__overall__'] = dataset_totals
        self.dataset_stats['__overall__']['balanced_sample'] = sum(
            stats['balanced_sample'] for name, stats in self.dataset_stats.items() if name != '__overall__'
        )
        
        # Print summary by split type
        print("\nSummary by Split Type:")
        for split_type, stats in self.split_stats.items():
            # Calculate percentages correctly with proper checks
            if stats['total'] > 0:
                non_empty_pct = stats['non_empty'] / stats['total'] * 100
                empty_pct = stats['empty'] / stats['total'] * 100
            else:
                non_empty_pct = 0
                empty_pct = 0
                
            print(f"  - Split: {split_type}")
            print(f"    - Total images: {stats['total']}")
            print(f"    - Non-empty labels: {stats['non_empty']} ({non_empty_pct:.1f}%)")
            print(f"    - Empty labels: {stats['empty']} ({empty_pct:.1f}%)")
            print(f"    - Balanced sample size: {stats['balanced_sample']}")

        # Print overall summary
        print("\nOverall Summary:")
        # Calculate overall percentages with proper checks
        if dataset_totals['total'] > 0:
            overall_non_empty_pct = dataset_totals['non_empty'] / dataset_totals['total'] * 100
            overall_empty_pct = dataset_totals['empty'] / dataset_totals['total'] * 100
        else:
            overall_non_empty_pct = 0
            overall_empty_pct = 0
            
        print(f"  - Total images: {dataset_totals['total']}")
        print(f"  - Non-empty labels: {dataset_totals['non_empty']} ({overall_non_empty_pct:.1f}%)")
        print(f"  - Empty labels: {dataset_totals['empty']} ({overall_empty_pct:.1f}%)")
        print(f"  - Total balanced sample size: {self.dataset_stats['__overall__']['balanced_sample']}")
        
        return self.dataset_stats
    
    def _extract_dataset_name(self, path):
        """
        Extract a dataset name from a path like 'train/dataset1/images'
        
        Args:
            path (str): Path string
            
        Returns:
            str: Extracted dataset name
        """
        parts = path.split('/')
        dataset_name = None
        
        # Try to find a part before 'images'
        for i, part in enumerate(parts):
            if i < len(parts) - 1 and parts[i+1] == 'images':
                dataset_name = part
                break
        
        # If not found, try to extract from the path structure
        if dataset_name is None:
            if len(parts) >= 2:
                dataset_name = parts[-2]  # Assume second-to-last part is the dataset name
            else:
                dataset_name = parts[0]  # Fallback to first part
        
        return dataset_name
    
    def plot_dataset_balance(self):
        """
        Plot the balance between empty and non-empty labels for all splits (train/val/test).
        
        Returns:
            None
        """
        if not self.dataset_stats:
            print("No dataset statistics available. Running analysis first...")
            self.analyze_dataset_balance()
        
        if not hasattr(self, 'split_stats'):
            print("No split statistics available. Running analysis first...")
            self.analyze_dataset_balance()
        
        # 1. Plot counts by dataset grouped by split type
        fig, ax = plt.subplots(figsize=(14, 8))
        
        # Prepare data for plotting by split
        splits = list(self.split_stats.keys())
        
        # Set up the plot
        split_positions = {}
        current_pos = 0
        
        # Keep track of actual plotted splits and their colors
        plotted_splits = []
        split_colors = {}
        
        # Plot each split's datasets
        for i, split in enumerate(splits):
            datasets = self.split_stats[split]['datasets']
            if not datasets:
                continue
                
            # Track dataset counts for this split
            non_empty_counts = []
            empty_counts = []
            dataset_names = []
            
            # Collect data
            for ds_name in datasets:
                if ds_name in self.dataset_stats:
                    dataset_names.append(ds_name)
                    non_empty_counts.append(self.dataset_stats[ds_name]['non_empty'])
                    empty_counts.append(self.dataset_stats[ds_name]['empty'])
            
            # If no valid datasets with data, skip this split
            if not dataset_names:
                continue
                
            # Calculate positions for this split
            n_datasets = len(dataset_names)
            positions = np.arange(current_pos, current_pos + n_datasets)
            split_positions[split] = positions
            
            # Plot non-empty and empty counts for this split
            width = 0.35
            color_idx = len(plotted_splits)  # Use actual plotted count for color
            
            # Plot bars with consistent colors
            bar1 = ax.bar(positions - width/2, non_empty_counts, width, 
                label=f'{split} - Non-Empty' if split not in plotted_splits else '', 
                color=f'C{color_idx}', alpha=0.8)
            bar2 = ax.bar(positions + width/2, empty_counts, width, 
                label=f'{split} - Empty' if split not in plotted_splits else '', 
                color=f'C{color_idx}', alpha=0.4)
            
            # Store color information for legend
            split_colors[split] = (bar1[0], color_idx)
            
            # Add to plotted splits
            if split not in plotted_splits:
                plotted_splits.append(split)
            
            # Add dataset names
            ax.set_xticks(positions)
            ax.set_xticklabels(dataset_names, rotation=45, ha='right')
            
            # Add split separator and label
            if i < len(splits) - 1 and n_datasets > 0:
                ax.axvline(x=current_pos + n_datasets - 0.5, color='black', linestyle='--', alpha=0.3)
                
            # Update position counter
            current_pos += n_datasets + 1  # +1 for spacing between splits
        
        # Set plot labels
        ax.set_title('Non-Empty vs Empty Labels by Dataset (Grouped by Split)')
        ax.set_ylabel('Number of Labels')
        ax.set_xlabel('Datasets')
        
        # Create custom legend with one entry per actually plotted split
        custom_legend = []
        for split in plotted_splits:
            if split in split_positions and len(split_positions[split]) > 0:
                # Use the stored bar and color information
                bar, _ = split_colors[split]
                custom_legend.append((bar, split))
        
        # Add the legend if we have any items
        if custom_legend:
            ax.legend(*zip(*custom_legend), loc='upper right')
        
        plt.tight_layout()
        plt.show()
        
        # 2. Plot original vs balanced by split type
        plt.figure(figsize=(10, 6))
        
        # Prepare data - only include splits that have data
        split_names = []
        original_counts = []
        balanced_counts = []
        
        for split in self.split_stats.keys():
            if self.split_stats[split]['total'] > 0:
                split_names.append(split)
                original_counts.append(self.split_stats[split]['total'])
                balanced_counts.append(self.split_stats[split]['balanced_sample'])
        
        # Skip plotting if no data
        if not split_names:
            print("No splits with data to plot.")
            return
        
        # Plot
        x = np.arange(len(split_names))
        width = 0.35
        
        plt.bar(x - width/2, original_counts, width, label='Original')
        plt.bar(x + width/2, balanced_counts, width, label='Balanced')
        
        plt.title('Original vs Balanced Dataset Sizes by Split Type')
        plt.xlabel('Split Type')
        plt.ylabel('Number of Images')
        plt.xticks(x, split_names)
        
        # Add counts on bars
        for i, v in enumerate(original_counts):
            plt.text(i - width/2, v + 0.1, str(v), ha='center', va='bottom')
        for i, v in enumerate(balanced_counts):
            plt.text(i + width/2, v + 0.1, str(v), ha='center', va='bottom')
        
        plt.legend()
        plt.tight_layout()
        plt.show()
    
    def balance_datasets(self, random_seed=42):
        """
        Balance all datasets by ensuring equal numbers of empty and non-empty label files,
        treating each split (train/val/test) as a whole group, but preserving the original
        directory structure within each split.
        
        Args:
            random_seed (int): Random seed for reproducibility
            
        Returns:
            dict: Statistics about the balancing process
        """
        if not self.dataset_stats:
            print("No dataset statistics available. Running analysis first...")
            self.analyze_dataset_balance()
        
        if not hasattr(self, 'split_stats'):
            print("Split statistics not found. Running analysis first...")
            self.analyze_dataset_balance()
        
        # Set random seed for reproducibility
        random.seed(random_seed)
        np.random.seed(random_seed)
        
        # Create output directory
        os.makedirs(self.output_path, exist_ok=True)
        
        # Track balanced stats
        balanced_stats = {}
        
        # Process each split type
        for split_type, split_stats in self.split_stats.items():
            print(f"\nBalancing split: {split_type}")
            
            # Skip if no datasets in this split
            if not split_stats['datasets']:
                print(f"No datasets found for split: {split_type}")
                continue
            
            # Gather all images for this split
            non_empty_images = []
            empty_images = []
            
            # Process each dataset in this split
            for dataset_name in split_stats['datasets']:
                # Get dataset info
                data_path = self.dataset_stats[dataset_name]['path']
                full_path = self.base_dir / data_path
                
                # Find all image files
                image_files = []
                for ext in ['.jpg', '.jpeg', '.png', '.bmp']:
                    image_files.extend(list(full_path.glob(f"**/*{ext}")))
                
                if not image_files:
                    print(f"No image files found in {full_path}")
                    continue
                
                print(f"Categorizing images for dataset: {dataset_name}...")
                with tqdm(total=len(image_files), desc="Categorizing", unit="files") as pbar:
                    with ThreadPoolExecutor(max_workers=self.max_workers) as executor:
                        # Define a function to check if a label is empty
                        def check_label_and_categorize(img_path):
                            label_path = self._find_label_path(img_path)
                            if label_path.exists():
                                try:
                                    if os.path.getsize(label_path) > 0:
                                        return ('non_empty', img_path, label_path)
                                    else:
                                        return ('empty', img_path, label_path)
                                except Exception:
                                    return ('error', img_path, None)
                            return ('missing', img_path, None)
                        
                        # Submit all tasks and collect results
                        futures = [executor.submit(check_label_and_categorize, img_path) for img_path in image_files]
                        
                        for future in concurrent.futures.as_completed(futures):
                            category, img_path, label_path = future.result()
                            if category == 'non_empty':
                                non_empty_images.append((img_path, label_path, dataset_name))
                            elif category == 'empty':
                                empty_images.append((img_path, label_path, dataset_name))
                            pbar.update(1)
            
            # Determine how to balance the split as a whole
            non_empty_count = len(non_empty_images)
            empty_count = len(empty_images)
            
            print(f"Split {split_type} has {non_empty_count} non-empty and {empty_count} empty labels")
            
            if non_empty_count == 0:
                print(f"Warning: No non-empty labels found in {split_type}. Skipping.")
                continue
                
            if empty_count == 0:
                print(f"Warning: No empty labels found in {split_type}. Keeping all non-empty labels.")
                selected_non_empty = non_empty_images
                selected_empty = []
            elif non_empty_count <= empty_count:
                # Keep all non-empty and sample from empty
                selected_non_empty = non_empty_images
                selected_empty = random.sample(empty_images, non_empty_count)
            else:
                # Keep all empty and sample from non-empty
                selected_non_empty = random.sample(non_empty_images, empty_count)
                selected_empty = empty_images
            
            # Copy selected files, preserving their original relative paths
            selected_images = selected_non_empty + selected_empty
            copied_count = 0
            
            print(f"Copying {len(selected_images)} files to balanced dataset...")
            with tqdm(total=len(selected_images), desc="Copying", unit="files") as pbar:
                with ThreadPoolExecutor(max_workers=self.max_workers) as executor:
                    copy_lock = threading.Lock()
                    
                    def copy_files(img_path, label_path, dataset_name):
                        try:
                            # Get dataset info
                            data_path = self.dataset_stats[dataset_name]['path']
                            full_path = self.base_dir / data_path
                            
<<<<<<< HEAD
                            # Extract the dataset directory name
                            # This is the key fix - preserve the dataset directory structure
                            dataset_dir = Path(data_path).parent
                            if str(dataset_dir) == '.':  # Handle root paths
                                dataset_dir = Path(data_path).name
                            
                            # Get relative path of the image from its dataset base directory
                            rel_img_path = img_path.relative_to(full_path)
                            
                            # Preserve the dataset directory structure in the output path
                            # Create dataset_dir/images structure in output
                            dst_path = self.output_path / dataset_dir
                            dst_img_path = dst_path / rel_img_path
                            
                            # Get the corresponding label path
                            dst_label_dir = str(dst_img_path.parent).replace('images', 'labels')
                            dst_label_path = Path(dst_label_dir) / f"{dst_img_path.stem}.txt"
                            
=======
                            dataset_dir = Path(data_path).parent
                            if str(dataset_dir) == '.':
                                print(f"WARNING: Dataset path {data_path} has no parent. Using dataset name directly.")
                                dataset_dir = dataset_name


                            # Get relative paths from the dataset directory
                            rel_img_path = img_path.relative_to(full_path.parent)
                            data_path_last_part = Path(data_path).name
                            dst_img_path = self.output_path / dataset_dir / data_path_last_part / rel_img_path

                            if 'images' in str(dst_img_path):
                                dst_label_dir = str(dst_img_path.parent).replace('images', 'labels')
                                dst_label_path = Path(dst_label_dir) / f"{dst_img_path.stem}.txt"
                            else:
                                # Fallback if the directory doesn't follow the convention
                                dst_label_path = dst_img_path.with_suffix('.txt')

>>>>>>> 4e5e8e54
                            # Create directory structure
                            os.makedirs(dst_img_path.parent, exist_ok=True)
                            os.makedirs(dst_label_path.parent, exist_ok=True)
                            
                            # Copy files
                            shutil.copy2(img_path, dst_img_path)
                            shutil.copy2(label_path, dst_label_path)
                            
                            with copy_lock:
                                return True
                        except Exception as e:
                            print(f"Error copying files: {str(e)}")
                            return False
                    
                    # Submit all copy tasks
                    futures = [executor.submit(copy_files, img_path, label_path, dataset_name) 
                            for img_path, label_path, dataset_name in selected_images]
                    
                    for future in concurrent.futures.as_completed(futures):
                        if future.result():
                            copied_count += 1
                        pbar.update(1)
            
            # Update stats
            balanced_stats[split_type] = {
                'original_non_empty': non_empty_count,
                'original_empty': empty_count,
                'original_total': non_empty_count + empty_count,
                'balanced_non_empty': len(selected_non_empty),
                'balanced_empty': len(selected_empty),
                'balanced_total': len(selected_non_empty) + len(selected_empty),
                'copied': copied_count
            }
            
            print(f"Split {split_type} balanced:")
            print(f"  - Original: {non_empty_count} non-empty, {empty_count} empty ({non_empty_count + empty_count} total)")
            print(f"  - Balanced: {len(selected_non_empty)} non-empty, {len(selected_empty)} empty ({len(selected_non_empty) + len(selected_empty)} total)")
            print(f"  - Files copied: {copied_count}")
        
        # Generate new YAML file
        self._generate_yaml()
        
        # Print overall summary
        total_original = sum(stats['original_total'] for stats in balanced_stats.values())
        total_balanced = sum(stats['balanced_total'] for stats in balanced_stats.values())
        total_copied = sum(stats['copied'] for stats in balanced_stats.values())
        
        print("\nBalancing complete:")
        print(f"  - Original dataset total: {total_original} images")
        print(f"  - Balanced dataset total: {total_balanced} images")
        print(f"  - Files successfully copied: {total_copied}")
        print(f"  - Balanced dataset saved to: {self.output_path}")
        print(f"  - YAML file saved to: {self.new_yaml_path}")
        
        return balanced_stats
    
    def _generate_yaml(self):
        """
        Generate a new YAML file for the balanced dataset.
        
        Returns:
            None
        """
        # Copy the original YAML data
        balanced_yaml = self.yaml_data.copy()
        
        # Update the 'path' field
        balanced_yaml['path'] = str(self.output_path.absolute())
        
        # Keep the same paths for dataset references
        # We're preserving the directory structure, so the relative paths stay the same
        
        # Write the YAML file
        yaml_path = self.output_path / "cgras_data.yaml"
        self.new_yaml_path = yaml_path
        with open(yaml_path, 'w') as f:
            yaml.dump(balanced_yaml, f, default_flow_style=False, sort_keys=False)


    if __name__ == "__main__":
        import argparse
        
        parser = argparse.ArgumentParser(description="Balance YOLO datasets by equalizing empty and non-empty labels")
        parser.add_argument("yaml_path", help="Path to the YOLO data YAML file")
        parser.add_argument("--output", help="Path where balanced data should be saved")
        parser.add_argument("--analyze", action="store_true", help="Only analyze label balance without creating balanced dataset")
        parser.add_argument("--seed", type=int, default=42, help="Random seed for reproducibility (default: 42)")
        parser.add_argument("--threads", type=int, help="Number of worker threads")
        parser.add_argument("--no-prompt", action="store_true", help="Skip confirmation prompt before balancing")
        
        args = parser.parse_args()
        
        balancer = DatasetBalancer(args.yaml_path, args.output, args.threads)
        
        if args.analyze:
            balancer.analyze_dataset_balance()
            balancer.plot_dataset_balance()
        else:
            print("Analyzing dataset balance...")
            balancer.analyze_dataset_balance()
            balancer.plot_dataset_balance()
            
            proceed = True
            if not args.no_prompt:
                print("\nProceed with balancing using these settings? (y/n)")
                user_input = input()
                proceed = user_input.lower() == 'y'
                
            if proceed:
                balancer.balance_datasets(random_seed=args.seed)
            else:
                print("Balancing canceled.")<|MERGE_RESOLUTION|>--- conflicted
+++ resolved
@@ -329,6 +329,10 @@
         plotted_splits = []
         split_colors = {}
         
+        # Keep track of actual plotted splits and their colors
+        plotted_splits = []
+        split_colors = {}
+        
         # Plot each split's datasets
         for i, split in enumerate(splits):
             datasets = self.split_stats[split]['datasets']
@@ -346,6 +350,11 @@
                     dataset_names.append(ds_name)
                     non_empty_counts.append(self.dataset_stats[ds_name]['non_empty'])
                     empty_counts.append(self.dataset_stats[ds_name]['empty'])
+            
+            # If no valid datasets with data, skip this split
+            if not dataset_names:
+                continue
+                
             
             # If no valid datasets with data, skip this split
             if not dataset_names:
@@ -374,6 +383,22 @@
             # Add to plotted splits
             if split not in plotted_splits:
                 plotted_splits.append(split)
+            color_idx = len(plotted_splits)  # Use actual plotted count for color
+            
+            # Plot bars with consistent colors
+            bar1 = ax.bar(positions - width/2, non_empty_counts, width, 
+                label=f'{split} - Non-Empty' if split not in plotted_splits else '', 
+                color=f'C{color_idx}', alpha=0.8)
+            bar2 = ax.bar(positions + width/2, empty_counts, width, 
+                label=f'{split} - Empty' if split not in plotted_splits else '', 
+                color=f'C{color_idx}', alpha=0.4)
+            
+            # Store color information for legend
+            split_colors[split] = (bar1[0], color_idx)
+            
+            # Add to plotted splits
+            if split not in plotted_splits:
+                plotted_splits.append(split)
             
             # Add dataset names
             ax.set_xticks(positions)
@@ -392,16 +417,24 @@
         ax.set_xlabel('Datasets')
         
         # Create custom legend with one entry per actually plotted split
+        # Create custom legend with one entry per actually plotted split
         custom_legend = []
+        for split in plotted_splits:
         for split in plotted_splits:
             if split in split_positions and len(split_positions[split]) > 0:
                 # Use the stored bar and color information
                 bar, _ = split_colors[split]
                 custom_legend.append((bar, split))
+                # Use the stored bar and color information
+                bar, _ = split_colors[split]
+                custom_legend.append((bar, split))
         
         # Add the legend if we have any items
         if custom_legend:
             ax.legend(*zip(*custom_legend), loc='upper right')
+        # Add the legend if we have any items
+        if custom_legend:
+            ax.legend(*zip(*custom_legend), loc='upper right')
         
         plt.tight_layout()
         plt.show()
@@ -409,6 +442,21 @@
         # 2. Plot original vs balanced by split type
         plt.figure(figsize=(10, 6))
         
+        # Prepare data - only include splits that have data
+        split_names = []
+        original_counts = []
+        balanced_counts = []
+        
+        for split in self.split_stats.keys():
+            if self.split_stats[split]['total'] > 0:
+                split_names.append(split)
+                original_counts.append(self.split_stats[split]['total'])
+                balanced_counts.append(self.split_stats[split]['balanced_sample'])
+        
+        # Skip plotting if no data
+        if not split_names:
+            print("No splits with data to plot.")
+            return
         # Prepare data - only include splits that have data
         split_names = []
         original_counts = []
@@ -570,7 +618,6 @@
                             data_path = self.dataset_stats[dataset_name]['path']
                             full_path = self.base_dir / data_path
                             
-<<<<<<< HEAD
                             # Extract the dataset directory name
                             # This is the key fix - preserve the dataset directory structure
                             dataset_dir = Path(data_path).parent
@@ -589,26 +636,6 @@
                             dst_label_dir = str(dst_img_path.parent).replace('images', 'labels')
                             dst_label_path = Path(dst_label_dir) / f"{dst_img_path.stem}.txt"
                             
-=======
-                            dataset_dir = Path(data_path).parent
-                            if str(dataset_dir) == '.':
-                                print(f"WARNING: Dataset path {data_path} has no parent. Using dataset name directly.")
-                                dataset_dir = dataset_name
-
-
-                            # Get relative paths from the dataset directory
-                            rel_img_path = img_path.relative_to(full_path.parent)
-                            data_path_last_part = Path(data_path).name
-                            dst_img_path = self.output_path / dataset_dir / data_path_last_part / rel_img_path
-
-                            if 'images' in str(dst_img_path):
-                                dst_label_dir = str(dst_img_path.parent).replace('images', 'labels')
-                                dst_label_path = Path(dst_label_dir) / f"{dst_img_path.stem}.txt"
-                            else:
-                                # Fallback if the directory doesn't follow the convention
-                                dst_label_path = dst_img_path.with_suffix('.txt')
-
->>>>>>> 4e5e8e54
                             # Create directory structure
                             os.makedirs(dst_img_path.parent, exist_ok=True)
                             os.makedirs(dst_label_path.parent, exist_ok=True)
@@ -683,6 +710,7 @@
         
         # Write the YAML file
         yaml_path = self.output_path / "cgras_data.yaml"
+        yaml_path = self.output_path / "cgras_data.yaml"
         self.new_yaml_path = yaml_path
         with open(yaml_path, 'w') as f:
             yaml.dump(balanced_yaml, f, default_flow_style=False, sort_keys=False)
