--- conflicted
+++ resolved
@@ -12,14 +12,8 @@
 from shapely.geometry import Polygon, box, MultiPolygon, GeometryCollection
 from shapely.validation import explain_validity
 
-<<<<<<< HEAD
 full_res_dir = '//media/wardlewo/cslics_ssd/cgras_datasets/Seg+ClassTester/dataset_full_Images/valid'
 save_path = '/media/wardlewo/cslics_ssd/cgras_datasets/Seg+ClassTester/tilledImages/valid'
-=======
-full_res_dir = '/media/java/cslics_ssd/SCU_Pdae_Data/split2'
-save_path = '/media/java/cslics_ssd/split_n_tilled2/'
-prefix = 'train'
->>>>>>> dfc3f0f9
 TILE_WIDTH= 640
 TILE_HEIGHT = 640
 TRUNCATE_PERCENT = 0.5
@@ -221,16 +215,8 @@
 
 max_files = 16382
 for i, img in enumerate(imglist):
-<<<<<<< HEAD
     #save_img, save_labels = make_sub_dirctory_save(save_path)
     print(imglist[i])
-=======
-    # if i < 555:
-    #     continue
-    if i > 0 and i+400 % max_files == 0: #make a new subdirectory instead of filling up the old and stopping
-        directory_count += 1
-        save_img, save_labels = make_sub_dirctory_save(prefix, save_path)
->>>>>>> dfc3f0f9
     name = os.path.basename(img)[:-4]
     img_name = os.path.join(full_res_dir,'images', name+'.jpg')
     txt_name = os.path.join(full_res_dir,'labels', name+'.txt')
