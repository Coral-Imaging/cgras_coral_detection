#!/bin/bash -l

<<<<<<< HEAD
#PBS -N test
#PBS -l select=4:ncpus=4:ngpus=2:mem=8GB:gpu_id=A100 
#PBS -l walltime=2:00:00
#PBS -j oe
#PBS -m abe
=======
#PBS -N dataset_analysis
#PBS -l walltime=7:00:00
#PBS -l ncpus=8
#PBS -l mem=64gb
#PBS -l ngpus=1
#PBS -l gpu_id=A100
#PBS -m abe
#PBS -I
>>>>>>> 893ebc7a
<|MERGE_RESOLUTION|>--- conflicted
+++ resolved
@@ -1,18 +1,9 @@
 #!/bin/bash -l
 
-<<<<<<< HEAD
-#PBS -N test
-#PBS -l select=4:ncpus=4:ngpus=2:mem=8GB:gpu_id=A100 
-#PBS -l walltime=2:00:00
-#PBS -j oe
-#PBS -m abe
-=======
 #PBS -N dataset_analysis
 #PBS -l walltime=7:00:00
 #PBS -l ncpus=8
 #PBS -l mem=64gb
 #PBS -l ngpus=1
 #PBS -l gpu_id=A100
-#PBS -m abe
-#PBS -I
->>>>>>> 893ebc7a
+#PBS -m abe